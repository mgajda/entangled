--- conflicted
+++ resolved
@@ -31,9 +31,9 @@
  -}
 defaultLanguages :: [Language]
 defaultLanguages =
-<<<<<<< HEAD
     [ Language "C++"         ["cpp", "c++"]               "// ------" ""     cppLineDirective
     , Language "C"           ["c"]                        "// ------" ""     cppLineDirective
+    , Language "Dhall"       ["dhall"]                    "-- ------" ""     noLineDirective
     , Language "D"           ["d"]                        "// ------" ""     noLineDirective
     , Language "Rust"        ["rust"]                     "// ------" ""     noLineDirective
     , Language "Haskell"     ["hs", "haskell"]            "-- ------" ""     haskellLineDirective
@@ -41,6 +41,7 @@
     , Language "Julia"       ["jl", "julia"]              "## ------" ""     noLineDirective
     , Language "JavaScript"  ["js", "javascript", "ecma", "json"] "// ------" ""     noLineDirective
     , Language "TypeScript"  ["ts", "typescript"]         "// ------" ""     noLineDirective
+    , Language "PureScript"  ["purs", "purescript", "pure"]  "-- ------" ""  noLineDirective
     , Language "Haxe"        ["hx", "haxe"]               "// ------" ""     noLineDirective
     , Language "Clojure"     ["clj", "cljs", "clojure"]   ";; ------" ""     noLineDirective
     , Language "Scheme"      ["scm", "scheme"]            ";; ------" ""     noLineDirective
@@ -55,34 +56,7 @@
     , Language "OpenCL"      ["opencl"]                   "// ------" ""     cppLineDirective
     , Language "Idris"       ["idris"]                    "-- ------" ""     noLineDirective
     , Language "SQLite"      ["sqlite"]                   "-- ------" ""     noLineDirective
-=======
-    [ Language "C++"         ["cpp", "c++"]               "// ------" ""
-    , Language "C"           ["c"]                        "// ------" ""
-    , Language "D"           ["d"]                        "// ------" ""
-    , Language "Dhall"       ["dhall"]                    "-- ------" ""
-    , Language "Rust"        ["rust"]                     "// ------" ""
-    , Language "Haskell"     ["hs", "haskell"]            "-- ------" ""
-    , Language "Python"      ["py", "python", "python3"]  "## ------" ""
-    , Language "Julia"       ["jl", "julia"]              "## ------" ""
-    , Language "JavaScript"  ["js", "javascript", "ecma"] "// ------" ""
-    , Language "TypeScript"  ["ts", "typescript"]         "// ------" ""
-    , Language "PureScript"  ["purs", "purescript", "pure"]  "-- ------" ""
-    , Language "Haxe"        ["hx", "haxe"]               "// ------" ""
-    , Language "Clojure"     ["clj", "cljs", "clojure"]   ";; ------" ""
-    , Language "Scheme"      ["scm", "scheme"]            ";; ------" ""
-    , Language "R"           ["r"]                        "## ------" ""
-    , Language "YAML"        ["yaml"]                     "## ------" ""
-    , Language "Gnuplot"     ["gnuplot"]                  "## ------" ""
-    , Language "Make"        ["make", "makefile"]         "## ------" ""
-    , Language "Elm"         ["elm"]                      "-- ------" ""
-    , Language "HTML"        ["html"]                     "<!-- ----" " -->"
-    , Language "CSS"         ["css"]                      "/* ------" " */"
-    , Language "Awk"         ["awk"]                      "## ------" ""
-    , Language "OpenCL"      ["opencl"]                   "// ------" ""
-    , Language "Idris"       ["idris"]                    "-- ------" ""
-    , Language "SQLite"      ["sqlite"]                   "-- ------" ""
-    , Language "Toml"        ["toml"]                     "## ------" ""
->>>>>>> 00b2e60d
+    , Language "Toml"        ["toml"]                     "## ------" ""     noLineDirective
     ]
 
 cppLineDirective :: LineDirective
